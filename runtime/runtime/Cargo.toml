--- conflicted
+++ resolved
@@ -27,12 +27,7 @@
 near-runtime-fees = { path = "../../runtime/near-runtime-fees" }
 near-vm-logic = { path = "../../runtime/near-vm-logic" }
 near-vm-runner = { path = "../../runtime/near-vm-runner" }
-<<<<<<< HEAD
 near-vm-errors = { path = "../../runtime/near-vm-errors" }
-cached = "0.9.0"
-borsh = "0.2.5"
-=======
->>>>>>> 5dab64f8
 
 [features]
 test-utils = []
