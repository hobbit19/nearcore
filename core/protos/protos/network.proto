--- conflicted
+++ resolved
@@ -110,14 +110,11 @@
         SignedTransaction transaction = 10;
         StateRequest state_request = 11;
         StateResponse state_response = 12;
-<<<<<<< HEAD
+        AnnounceAccount announce_account = 13;
 
-        ChunkPartRequest chunk_part_request = 13;
-        ChunkPartRequest chunk_one_part_request = 14;
-        ChunkPart chunk_part = 15;
-        ChunkOnePart chunk_header_and_part = 16;
-=======
-        AnnounceAccount announce_account = 13;
->>>>>>> 8cc3c34d
+        ChunkPartRequest chunk_part_request = 14;
+        ChunkPartRequest chunk_one_part_request = 15;
+        ChunkPart chunk_part = 16;
+        ChunkOnePart chunk_header_and_part = 17;
     }
 }