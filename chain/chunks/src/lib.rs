use std::cmp;
use std::collections::{btree_map, hash_map, BTreeMap, HashMap, HashSet};
use std::sync::Arc;
use std::time::{Duration, Instant};

use borsh::BorshSerialize;
use cached::{Cached, SizedCache};
use chrono::{DateTime, Utc};
use log::{debug, error, warn};
use rand::seq::SliceRandom;

use near_chain::validate::validate_chunk_proofs;
use near_chain::{
    byzantine_assert, ChainStore, ChainStoreAccess, ChainStoreUpdate, ErrorKind, RuntimeAdapter,
};
use near_network::types::{
    AccountIdOrPeerTrackingShard, NetworkAdapter, PartialEncodedChunkRequestMsg,
    PartialEncodedChunkResponseMsg,
};
use near_network::NetworkRequests;
use near_pool::{PoolIteratorWrapper, TransactionPool};
use near_primitives::block::{BlockHeader, Tip};
use near_primitives::hash::{hash, CryptoHash};
use near_primitives::merkle::{merklize, verify_path, MerklePath};
use near_primitives::receipt::Receipt;
use near_primitives::sharding::{
    ChunkHash, PartialEncodedChunk, PartialEncodedChunkPart, PartialEncodedChunkV2, ReceiptList,
    ReceiptProof, ReedSolomonWrapper, ShardProof, VersionedEncodedShardChunk,
    VersionedPartialEncodedChunk, VersionedShardChunkHeader,
};
use near_primitives::transaction::SignedTransaction;
use near_primitives::types::{
    AccountId, Balance, BlockHeight, BlockHeightDelta, Gas, MerkleHash, ShardId, StateRoot,
    ValidatorStake,
};
use near_primitives::unwrap_or_return;
use near_primitives::validator_signer::ValidatorSigner;

use crate::chunk_cache::{EncodedChunksCache, EncodedChunksCacheEntry};
pub use crate::types::Error;
<<<<<<< HEAD
use near_primitives::version::ProtocolVersion;
=======
use rand::Rng;
>>>>>>> 735e6238

mod chunk_cache;
pub mod test_utils;
mod types;

const CHUNK_PRODUCER_BLACKLIST_SIZE: usize = 100;
const CHUNK_REQUEST_RETRY_MS: u64 = 100;
const CHUNK_REQUEST_SWITCH_TO_OTHERS_MS: u64 = 400;
const CHUNK_REQUEST_SWITCH_TO_FULL_FETCH_MS: u64 = 3_000;
const CHUNK_REQUEST_RETRY_MAX_MS: u64 = 100_000;
const ACCEPTING_SEAL_PERIOD_MS: i64 = 30_000;
const NUM_PARTS_REQUESTED_IN_SEAL: usize = 3;
// TODO(#3180): seals are disabled in single shard setting
// const NUM_PARTS_LEFT_IN_SEAL: usize = 1;
const PAST_SEAL_HEIGHT_HORIZON: BlockHeightDelta = 1024;

#[derive(PartialEq, Eq)]
pub enum ChunkStatus {
    Complete(Vec<MerklePath>),
    Incomplete,
    Invalid,
}

#[derive(Debug)]
pub enum ProcessPartialEncodedChunkResult {
    Known,
    /// The CryptoHash is the previous block hash (which might be unknown to the caller) to start
    ///     unblocking the blocks from
    HaveAllPartsAndReceipts(CryptoHash),
    /// The Header is the header of the current chunk, which is unknown to the caller, to request
    ///     parts / receipts for
    NeedMorePartsOrReceipts(Box<VersionedShardChunkHeader>),
    /// PartialEncodedChunkMessage is received earlier than Block for the same height.
    /// Without the block we cannot restore the epoch and save encoded chunk data.
    NeedBlock,
}

#[derive(Clone, Debug)]
struct ChunkRequestInfo {
    height: BlockHeight,
    parent_hash: CryptoHash,
    shard_id: ShardId,
    added: Instant,
    last_requested: Instant,
}

struct RequestPool {
    retry_duration: Duration,
    switch_to_others_duration: Duration,
    switch_to_full_fetch_duration: Duration,
    max_duration: Duration,
    requests: HashMap<ChunkHash, ChunkRequestInfo>,
}

impl RequestPool {
    pub fn new(
        retry_duration: Duration,
        switch_to_others_duration: Duration,
        switch_to_full_fetch_duration: Duration,
        max_duration: Duration,
    ) -> Self {
        Self {
            retry_duration,
            switch_to_others_duration,
            switch_to_full_fetch_duration,
            max_duration,
            requests: HashMap::default(),
        }
    }
    pub fn contains_key(&self, chunk_hash: &ChunkHash) -> bool {
        self.requests.contains_key(chunk_hash)
    }

    pub fn insert(&mut self, chunk_hash: ChunkHash, chunk_request: ChunkRequestInfo) {
        self.requests.insert(chunk_hash, chunk_request);
    }

    pub fn remove(&mut self, chunk_hash: &ChunkHash) {
        self.requests.remove(chunk_hash);
    }

    pub fn fetch(&mut self) -> Vec<(ChunkHash, ChunkRequestInfo)> {
        let mut removed_requests = HashSet::<ChunkHash>::default();
        let mut requests = Vec::new();
        for (chunk_hash, mut chunk_request) in self.requests.iter_mut() {
            if chunk_request.added.elapsed() > self.max_duration {
                debug!(target: "chunks", "Evicted chunk requested that was never fetched {} (shard_id: {})", chunk_hash.0, chunk_request.shard_id);
                removed_requests.insert(chunk_hash.clone());
                continue;
            }
            if chunk_request.last_requested.elapsed() > self.retry_duration {
                chunk_request.last_requested = Instant::now();
                requests.push((chunk_hash.clone(), chunk_request.clone()));
            }
        }
        for chunk_hash in removed_requests {
            self.requests.remove(&chunk_hash);
        }
        requests
    }
}

#[derive(Debug, Eq, PartialEq)]
enum Seal<'a> {
    Past,
    Active(&'a mut ActiveSealDemur),
}

#[derive(Clone, Debug, Eq, PartialEq)]
struct ActiveSealDemur {
    part_ords: HashSet<u64>,
    chunk_producer: AccountId,
    sent: DateTime<Utc>,
    height: BlockHeight,
}

impl Seal<'_> {
    // TODO(#3180): seals are disabled in single shard setting
    /*fn process(self, chunk_entry: &EncodedChunksCacheEntry) -> bool {
        match self {
            Seal::Past => true,
            Seal::Active(demur) => {
                let mut res = true;
                demur.part_ords.retain(|part_ord| {
                    if !chunk_entry.parts.contains_key(&part_ord) {
                        res = false;
                        true
                    } else {
                        false
                    }
                });
                res
            }
        }
    }*/

    fn contains_part_ord(&self, part_ord: &u64) -> bool {
        match self {
            Seal::Past => false,
            Seal::Active(demur) => demur.part_ords.contains(part_ord),
        }
    }
}

pub struct SealsManager {
    me: Option<AccountId>,
    runtime_adapter: Arc<dyn RuntimeAdapter>,

    active_demurs: HashMap<ChunkHash, ActiveSealDemur>,
    past_seals: BTreeMap<BlockHeight, HashSet<ChunkHash>>,
    dont_include_chunks_from: SizedCache<AccountId, ()>,
}

impl SealsManager {
    fn new(me: Option<AccountId>, runtime_adapter: Arc<dyn RuntimeAdapter>) -> Self {
        Self {
            me,
            runtime_adapter,
            active_demurs: HashMap::new(),
            past_seals: BTreeMap::new(),
            dont_include_chunks_from: SizedCache::with_size(CHUNK_PRODUCER_BLACKLIST_SIZE),
        }
    }

    fn get_seal(
        &mut self,
        chunk_hash: &ChunkHash,
        parent_hash: &CryptoHash,
        height: BlockHeight,
        shard_id: ShardId,
    ) -> Result<Seal, near_chain::Error> {
        match self.past_seals.get(&height) {
            Some(hashes) if hashes.contains(chunk_hash) => Ok(Seal::Past),

            // None | Some(hashes) if !hashes.contains(chunk_hash)
            _ => self
                .get_active_seal(chunk_hash, parent_hash, height, shard_id)
                .map(|demur| Seal::Active(demur)),
        }
    }

    fn get_active_seal(
        &mut self,
        chunk_hash: &ChunkHash,
        parent_hash: &CryptoHash,
        height: BlockHeight,
        shard_id: ShardId,
    ) -> Result<&mut ActiveSealDemur, near_chain::Error> {
        match self.active_demurs.entry(chunk_hash.clone()) {
            hash_map::Entry::Occupied(entry) => Ok(entry.into_mut()),
            hash_map::Entry::Vacant(entry) => {
                let chunk_producer = self.runtime_adapter.get_chunk_producer(
                    &self.runtime_adapter.get_epoch_id_from_prev_block(parent_hash)?,
                    height,
                    shard_id,
                )?;
                let candidates = {
                    let n = self.runtime_adapter.num_total_parts();
                    // `n` is an upper bound for elements in the accumulator; declaring with
                    // this capacity up front will mean no further allocations will occur
                    // from `push` calls in the loop.
                    let mut accumulator = Vec::with_capacity(n);

                    for part_ord in 0..n {
                        let part_ord = part_ord as u64;
                        let part_owner =
                            self.runtime_adapter.get_part_owner(parent_hash, part_ord)?;
                        if part_owner == chunk_producer || Some(part_owner) == self.me {
                            continue;
                        }
                        accumulator.push(part_ord);
                    }

                    accumulator
                };

                let chosen = Self::get_random_part_ords(candidates);
                let demur =
                    ActiveSealDemur { part_ords: chosen, chunk_producer, sent: Utc::now(), height };

                Ok(entry.insert(demur))
            }
        }
    }

    fn get_random_part_ords(candidates: Vec<u64>) -> HashSet<u64> {
        candidates
            .choose_multiple(
                &mut rand::thread_rng(),
                cmp::min(NUM_PARTS_REQUESTED_IN_SEAL, candidates.len()),
            )
            .cloned()
            .collect()
    }

    fn approve_chunk(&mut self, height: BlockHeight, chunk_hash: &ChunkHash) {
        let maybe_seal = self.active_demurs.remove(chunk_hash);
        match maybe_seal {
            None => match self.past_seals.entry(height) {
                btree_map::Entry::Vacant(vacant) => {
                    // TODO(#3180): seals are disabled in single shard setting
                    /*warn!(
                        target: "chunks",
                        "A chunk at height {} with hash {:?} was approved without an active seal demur and no past seals were found at the same height",
                        height,
                        chunk_hash
                    );*/
                    let mut hashes = HashSet::new();
                    hashes.insert(chunk_hash.clone());
                    vacant.insert(hashes);
                }
                btree_map::Entry::Occupied(mut occupied) => {
                    let hashes = occupied.get_mut();
                    if !hashes.contains(chunk_hash) {
                        // TODO(#3180): seals are disabled in single shard setting
                        /*warn!(
                            target: "chunks",
                            "Approved chunk at height {} with hash {:?} was not an active seal demur or a past seal",
                            height,
                            chunk_hash
                        );*/
                        hashes.insert(chunk_hash.clone());
                    }
                }
            },
            Some(seal) => {
                Self::insert_past_seal(&mut self.past_seals, seal.height, chunk_hash.clone());
            }
        }
    }

    fn insert_past_seal(
        past_seals: &mut BTreeMap<BlockHeight, HashSet<ChunkHash>>,
        height: BlockHeight,
        chunk_hash: ChunkHash,
    ) {
        let hashes_at_height = past_seals.entry(height).or_insert_with(HashSet::new);
        hashes_at_height.insert(chunk_hash);
    }

    // TODO(#3180): seals are disabled in single shard setting
    /*fn prune_past_seals(&mut self) {
        let maybe_height_limits = {
            let mut heights = self.past_seals.keys();
            heights.next().and_then(|least_height| {
                heights.next_back().map(|greatest_height| (*least_height, *greatest_height))
            })
        };

        if let Some((least_height, greatest_height)) = maybe_height_limits {
            let min_keep_height = greatest_height.saturating_sub(PAST_SEAL_HEIGHT_HORIZON);
            if least_height < min_keep_height {
                let remaining_seals = self.past_seals.split_off(&min_keep_height);
                self.past_seals = remaining_seals;
            }
        }
    }*/

    // TODO(#3180): seals are disabled in single shard setting
    /*fn track_seals(&mut self) {
        let now = Utc::now();
        let me = &self.me;
        let dont_include_chunks_from = &mut self.dont_include_chunks_from;
        let past_seals = &mut self.past_seals;

        self.active_demurs.retain(|chunk_hash, seal| {
            let accepting_period_over = (now - seal.sent).num_milliseconds() > ACCEPTING_SEAL_PERIOD_MS;
            let parts_remain = seal.part_ords.len() > NUM_PARTS_LEFT_IN_SEAL;

            // note chunk producers that failed to make parts available
            if parts_remain && accepting_period_over {
                warn!(target: "client", "Couldn't reconstruct chunk {:?} from {:?}, I'm {:?}", chunk_hash, seal.chunk_producer, me);
                dont_include_chunks_from.cache_set(seal.chunk_producer.clone(), ());
                Self::insert_past_seal(past_seals, seal.height, chunk_hash.clone());

                // Do not retain this demur, it has expired
                false
            } else {
                true
            }
        });

        self.prune_past_seals();
    }*/

    fn should_trust_chunk_producer(&mut self, chunk_producer: &AccountId) -> bool {
        self.dont_include_chunks_from.cache_get(chunk_producer).is_none()
    }
}

pub struct ShardsManager {
    me: Option<AccountId>,

    tx_pools: HashMap<ShardId, TransactionPool>,

    runtime_adapter: Arc<dyn RuntimeAdapter>,
    network_adapter: Arc<dyn NetworkAdapter>,

    encoded_chunks: EncodedChunksCache,
    requested_partial_encoded_chunks: RequestPool,
    stored_partial_encoded_chunks: HashMap<BlockHeight, HashMap<ShardId, PartialEncodedChunkV2>>,

    seals_mgr: SealsManager,
}

impl ShardsManager {
    pub fn new(
        me: Option<AccountId>,
        runtime_adapter: Arc<dyn RuntimeAdapter>,
        network_adapter: Arc<dyn NetworkAdapter>,
    ) -> Self {
        Self {
            me: me.clone(),
            tx_pools: HashMap::new(),
            runtime_adapter: runtime_adapter.clone(),
            network_adapter,
            encoded_chunks: EncodedChunksCache::new(),
            requested_partial_encoded_chunks: RequestPool::new(
                Duration::from_millis(CHUNK_REQUEST_RETRY_MS),
                Duration::from_millis(CHUNK_REQUEST_SWITCH_TO_OTHERS_MS),
                Duration::from_millis(CHUNK_REQUEST_SWITCH_TO_FULL_FETCH_MS),
                Duration::from_millis(CHUNK_REQUEST_RETRY_MAX_MS),
            ),
            stored_partial_encoded_chunks: HashMap::new(),
            seals_mgr: SealsManager::new(me, runtime_adapter),
        }
    }

    pub fn update_largest_seen_height(&mut self, new_height: BlockHeight) {
        self.encoded_chunks.update_largest_seen_height(
            new_height,
            &self.requested_partial_encoded_chunks.requests,
        );
    }

    pub fn get_pool_iterator(&mut self, shard_id: ShardId) -> Option<PoolIteratorWrapper<'_>> {
        self.tx_pools.get_mut(&shard_id).map(|pool| pool.pool_iterator())
    }

    pub fn cares_about_shard_this_or_next_epoch(
        &self,
        account_id: Option<&AccountId>,
        parent_hash: &CryptoHash,
        shard_id: ShardId,
        is_me: bool,
    ) -> bool {
        self.runtime_adapter.cares_about_shard(account_id, parent_hash, shard_id, is_me)
            || self.runtime_adapter.will_care_about_shard(account_id, parent_hash, shard_id, is_me)
    }

    fn request_partial_encoded_chunk(
        &mut self,
        height: BlockHeight,
        parent_hash: &CryptoHash,
        shard_id: ShardId,
        chunk_hash: &ChunkHash,
        force_request_full: bool,
        request_own_parts_from_others: bool,
        request_from_archival: bool,
    ) -> Result<(), near_chain::Error> {
        let mut bp_to_parts = HashMap::new();

        let cache_entry = self.encoded_chunks.get(chunk_hash);

        let request_full = force_request_full
            || self.cares_about_shard_this_or_next_epoch(
                self.me.as_ref(),
                &parent_hash,
                shard_id,
                true,
            );

        let chunk_producer_account_id = &self.runtime_adapter.get_chunk_producer(
            &self.runtime_adapter.get_epoch_id_from_prev_block(parent_hash)?,
            height,
            shard_id,
        )?;

        let shard_representative_target = if !request_own_parts_from_others
            && !request_from_archival
            && Some(chunk_producer_account_id) != self.me.as_ref()
        {
            AccountIdOrPeerTrackingShard::from_account(shard_id, chunk_producer_account_id.clone())
        } else {
            self.get_random_target_tracking_shard(&parent_hash, shard_id, request_from_archival)?
        };

        let seal = self.seals_mgr.get_seal(chunk_hash, parent_hash, height, shard_id)?;

        for part_ord in 0..self.runtime_adapter.num_total_parts() {
            let part_ord = part_ord as u64;
            if cache_entry.map_or(false, |cache_entry| cache_entry.parts.contains_key(&part_ord)) {
                continue;
            }

            let need_to_fetch_part = if request_full || seal.contains_part_ord(&part_ord) {
                true
            } else {
                if let Some(me) = &self.me {
                    &self.runtime_adapter.get_part_owner(&parent_hash, part_ord)? == me
                } else {
                    false
                }
            };

            if need_to_fetch_part {
                let fetch_from = if request_from_archival {
                    shard_representative_target.clone()
                } else {
                    let part_owner = self.runtime_adapter.get_part_owner(&parent_hash, part_ord)?;

                    if Some(&part_owner) == self.me.as_ref() {
                        // If missing own part, request it from the chunk producer / node tracking shard
                        shard_representative_target.clone()
                    } else {
                        AccountIdOrPeerTrackingShard::from_account(shard_id, part_owner)
                    }
                };

                bp_to_parts.entry(fetch_from).or_insert_with(|| vec![]).push(part_ord);
            }
        }

        let shards_to_fetch_receipts =
        // TODO: only keep shards for which we don't have receipts yet
            if request_full { HashSet::new() } else { self.get_tracking_shards(&parent_hash) };

        // The loop below will be sending PartialEncodedChunkRequestMsg to various block producers.
        // We need to send such a message to the original chunk producer if we do not have the receipts
        //     for some subset of shards, even if we don't need to request any parts from the original
        //     chunk producer.
        if !shards_to_fetch_receipts.is_empty() {
            bp_to_parts.entry(shard_representative_target.clone()).or_insert_with(|| vec![]);
        }

        for (target, part_ords) in bp_to_parts {
            // extra check that we are not sending request to ourselves.
            if self.me.clone().map_or(true, |me| Some(me) != target.account_id) {
                let request = PartialEncodedChunkRequestMsg {
                    chunk_hash: chunk_hash.clone(),
                    part_ords,
                    tracking_shards: if target == shard_representative_target {
                        shards_to_fetch_receipts.clone()
                    } else {
                        HashSet::new()
                    },
                };

                self.network_adapter
                    .do_send(NetworkRequests::PartialEncodedChunkRequest { target, request });
            } else {
                warn!(target: "client", "{} requests parts {:?} for chunk {:?} from self",
                    self.me.clone().unwrap(), part_ords, chunk_hash
                );
            }
        }

        Ok(())
    }

    /// Get a random shard block producer that is not me.
    fn get_random_target_tracking_shard(
        &self,
        parent_hash: &CryptoHash,
        shard_id: ShardId,
        request_from_archival: bool,
    ) -> Result<AccountIdOrPeerTrackingShard, near_chain::Error> {
        let mut block_producers = vec![];
        let epoch_id = self.runtime_adapter.get_epoch_id_from_prev_block(parent_hash).unwrap();
        for (validator_stake, is_slashed) in
            self.runtime_adapter.get_epoch_block_producers_ordered(&epoch_id, parent_hash)?
        {
            if !is_slashed
                && self.cares_about_shard_this_or_next_epoch(
                    Some(&validator_stake.account_id),
                    &parent_hash,
                    shard_id,
                    false,
                )
                && self.me.as_ref() != Some(&validator_stake.account_id)
            {
                block_producers.push(validator_stake.account_id);
            }
        }

        let maybe_account_id = block_producers.choose(&mut rand::thread_rng()).cloned();

        Ok(AccountIdOrPeerTrackingShard {
            shard_id,
            only_archival: request_from_archival,
            account_id: maybe_account_id,
            prefer_peer: request_from_archival || rand::thread_rng().gen::<bool>(),
        })
    }

    fn get_tracking_shards(&self, parent_hash: &CryptoHash) -> HashSet<ShardId> {
        (0..self.runtime_adapter.num_shards())
            .filter(|chunk_shard_id| {
                self.cares_about_shard_this_or_next_epoch(
                    self.me.as_ref(),
                    &parent_hash,
                    *chunk_shard_id,
                    true,
                )
            })
            .collect::<HashSet<_>>()
    }

    pub fn request_chunks<T>(&mut self, chunks_to_request: T, header_head: &Tip)
    where
        T: IntoIterator<Item = VersionedShardChunkHeader>,
    {
        for chunk_header in chunks_to_request {
            let parent_hash = chunk_header.prev_block_hash();
            let height = chunk_header.height_created();
            let shard_id = chunk_header.shard_id();
            let chunk_hash = chunk_header.chunk_hash();

            if self.requested_partial_encoded_chunks.contains_key(&chunk_hash) {
                continue;
            }

            self.encoded_chunks.get_or_insert_from_header(chunk_hash.clone(), chunk_header);

            self.requested_partial_encoded_chunks.insert(
                chunk_hash.clone(),
                ChunkRequestInfo {
                    height,
                    parent_hash,
                    shard_id,
                    last_requested: Instant::now(),
                    added: Instant::now(),
                },
            );

            let fetch_from_archival = self.runtime_adapter
                .chunk_needs_to_be_fetched_from_archival(&parent_hash, &header_head.last_block_hash).unwrap_or_else(|err| {
                error!(target: "chunks", "Error during requesting partial encoded chunk. Cannot determine whether to request from an archival node, defaulting to not: {}", err);
                false
            });
            let old_block = header_head.last_block_hash != parent_hash
                && header_head.prev_block_hash != parent_hash;

            let request_result = self.request_partial_encoded_chunk(
                height,
                &parent_hash,
                shard_id,
                &chunk_hash,
                false,
                old_block,
                fetch_from_archival,
            );
            if let Err(err) = request_result {
                error!(target: "chunks", "Error during requesting partial encoded chunk: {}", err);
            }
        }
    }

    /// Resends chunk requests if haven't received it within expected time.
    pub fn resend_chunk_requests(&mut self, header_head: &Tip) {
        // Process chunk one part requests.
        let requests = self.requested_partial_encoded_chunks.fetch();
        for (chunk_hash, chunk_request) in requests {
            let fetch_from_archival = self.runtime_adapter
                .chunk_needs_to_be_fetched_from_archival(&chunk_request.parent_hash, &header_head.last_block_hash).unwrap_or_else(|err| {
                error!(target: "chunks", "Error during re-requesting partial encoded chunk. Cannot determine whether to request from an archival node, defaulting to not: {}", err);
                false
            });
            let old_block = header_head.last_block_hash != chunk_request.parent_hash
                && header_head.prev_block_hash != chunk_request.parent_hash;

            match self.request_partial_encoded_chunk(
                chunk_request.height,
                &chunk_request.parent_hash,
                chunk_request.shard_id,
                &chunk_hash,
                chunk_request.added.elapsed()
                    > self.requested_partial_encoded_chunks.switch_to_full_fetch_duration,
                old_block
                    || chunk_request.added.elapsed()
                        > self.requested_partial_encoded_chunks.switch_to_others_duration,
                fetch_from_archival,
            ) {
                Ok(()) => {}
                Err(err) => {
                    error!(target: "chunks", "Error during requesting partial encoded chunk: {}", err);
                }
            }
        }
    }

    pub fn store_partial_encoded_chunk(
        &mut self,
        known_header: &BlockHeader,
        partial_encoded_chunk: PartialEncodedChunkV2,
    ) {
        // Remove old partial_encoded_chunks
        let encoded_chunks = &self.encoded_chunks;
        self.stored_partial_encoded_chunks
            .retain(|&height, _| encoded_chunks.height_within_front_horizon(height));

        let header = partial_encoded_chunk.header.clone();
        let height = header.height_created();
        let shard_id = header.shard_id();
        if self.encoded_chunks.height_within_front_horizon(height) {
            let runtime_adapter = &self.runtime_adapter;
            let heights =
                self.stored_partial_encoded_chunks.entry(height).or_insert_with(HashMap::new);
            heights
                .entry(shard_id)
                .and_modify(|stored_chunk| {
                    let epoch_id = unwrap_or_return!(
                        runtime_adapter.get_epoch_id_from_prev_block(known_header.prev_hash())
                    );
                    let block_producer =
                        unwrap_or_return!(runtime_adapter.get_block_producer(&epoch_id, height));
                    if runtime_adapter
                        .verify_validator_signature(
                            &epoch_id,
                            &known_header.prev_hash(),
                            &block_producer,
                            header.chunk_hash().as_ref(),
                            header.signature(),
                        )
                        .unwrap_or(false)
                    {
                        // We prove that this one is valid for `epoch_id`.
                        // We won't store it by design if epoch is changed.
                        *stored_chunk = partial_encoded_chunk.clone();
                    }
                })
                // This is the first partial encoded chunk received for current height / shard_id.
                // Store it because there are no other candidates.
                .or_insert_with(|| partial_encoded_chunk.clone());
        }
    }

    pub fn get_stored_partial_encoded_chunks(
        &self,
        height: BlockHeight,
    ) -> HashMap<ShardId, PartialEncodedChunkV2> {
        self.stored_partial_encoded_chunks.get(&height).unwrap_or(&HashMap::new()).clone()
    }

    pub fn num_chunks_for_block(&mut self, prev_block_hash: &CryptoHash) -> ShardId {
        self.encoded_chunks.num_chunks_for_block(prev_block_hash)
    }

    pub fn prepare_chunks(
        &mut self,
        prev_block_hash: &CryptoHash,
    ) -> HashMap<ShardId, VersionedShardChunkHeader> {
        self.encoded_chunks.get_chunk_headers_for_block(&prev_block_hash)
    }

    /// Returns true if transaction is not in the pool before call
    pub fn insert_transaction(&mut self, shard_id: ShardId, tx: SignedTransaction) -> bool {
        self.tx_pools.entry(shard_id).or_insert_with(TransactionPool::new).insert_transaction(tx)
    }

    pub fn remove_transactions(
        &mut self,
        shard_id: ShardId,
        transactions: &Vec<SignedTransaction>,
    ) {
        if let Some(pool) = self.tx_pools.get_mut(&shard_id) {
            pool.remove_transactions(transactions)
        }
    }

    pub fn reintroduce_transactions(
        &mut self,
        shard_id: ShardId,
        transactions: &Vec<SignedTransaction>,
    ) {
        self.tx_pools
            .entry(shard_id)
            .or_insert_with(TransactionPool::new)
            .reintroduce_transactions(transactions.clone());
    }

    pub fn group_receipts_by_shard(
        &self,
        receipts: Vec<Receipt>,
    ) -> HashMap<ShardId, Vec<Receipt>> {
        let mut result = HashMap::with_capacity(self.runtime_adapter.num_shards() as usize);
        for receipt in receipts {
            let shard_id = self.runtime_adapter.account_id_to_shard_id(&receipt.receiver_id);
            let entry = result.entry(shard_id).or_insert_with(Vec::new);
            entry.push(receipt)
        }
        result
    }

    pub fn receipts_recipient_filter<T>(
        &self,
        from_shard_id: ShardId,
        tracking_shards: T,
        receipts_by_shard: &HashMap<ShardId, Vec<Receipt>>,
        proofs: &Vec<MerklePath>,
    ) -> Vec<ReceiptProof>
    where
        T: IntoIterator<Item = ShardId>,
    {
        tracking_shards
            .into_iter()
            .map(|to_shard_id| {
                let receipts =
                    receipts_by_shard.get(&to_shard_id).cloned().unwrap_or_else(Vec::new);
                let shard_proof = ShardProof {
                    from_shard_id,
                    to_shard_id,
                    proof: proofs[to_shard_id as usize].clone(),
                };
                ReceiptProof(receipts, shard_proof)
            })
            .collect()
    }

    pub fn process_partial_encoded_chunk_request(
        &mut self,
        request: PartialEncodedChunkRequestMsg,
        route_back: CryptoHash,
        chain_store: &mut ChainStore,
    ) {
        debug!(target: "chunks", "Received partial encoded chunk request for {:?}, part_ordinals: {:?}, receipts: {:?}, I'm {:?}", request.chunk_hash.0, request.part_ords, request.tracking_shards, self.me);

        // Check if we have the chunk in our cache
        if let Some(entry) = self.encoded_chunks.get(&request.chunk_hash) {
            // Create iterators which _might_ contain the requested parts.
            let parts_iter = request.part_ords.iter().map(|ord| entry.parts.get(ord).cloned());
            let receipts_iter = request
                .tracking_shards
                .iter()
                .map(|shard_id| entry.receipts.get(shard_id).cloned());

            // Pass iterators to function which will evaluate them. Since iterators are lazy
            // we will clone as few elements as possible before realizing not all are present.
            // In the case all are present, the response is sent.
            return self.maybe_send_partial_encoded_chunk_response(
                request.chunk_hash,
                route_back,
                parts_iter,
                receipts_iter,
            );
        // If not in the cache then check the storage
        } else if let Ok(partial_chunk) = chain_store.get_partial_chunk(&request.chunk_hash) {
            // Index _references_ to the parts we know about by their `part_ord`. Since only
            // references are used in this index, we will only clone the requested parts, not
            // all of them.
            let present_parts: HashMap<u64, _> =
                partial_chunk.parts().iter().map(|part| (part.part_ord, part)).collect();
            // Create an iterator which _might_ contain the request parts. Again, we are
            // using the laziness of iterators for efficiency.
            let parts_iter =
                request.part_ords.iter().map(|ord| present_parts.get(ord).map(|x| *x).cloned());

            // Same process for receipts as above for parts.
            let present_receipts: HashMap<ShardId, _> = partial_chunk
                .receipts()
                .iter()
                .map(|receipt| (receipt.1.to_shard_id, receipt))
                .collect();
            let receipts_iter = request
                .tracking_shards
                .iter()
                .map(|shard_id| present_receipts.get(shard_id).map(|x| *x).cloned());

            // Pass iterators to function, same as cache case.
            return self.maybe_send_partial_encoded_chunk_response(
                request.chunk_hash,
                route_back,
                parts_iter,
                receipts_iter,
            );
        };
    }

    /// Checks `parts_iter` and `receipts_iter`, if all elements are `Some` then sends
    /// a `PartialEncodedChunkResponse`. `parts_iter` is only evaluated up to the first `None`
    /// (if any); since iterators are lazy this could save some work if there were any `Some`
    /// elements later in the iterator. `receipts_iter` is only evaluated if `part_iter` was
    /// completely present. Similarly, `receipts_iter` is only evaluated up to the first `None`
    /// if it is evaluated at all.
    fn maybe_send_partial_encoded_chunk_response<A, B>(
        &self,
        chunk_hash: ChunkHash,
        route_back: CryptoHash,
        parts_iter: A,
        receipts_iter: B,
    ) where
        A: Iterator<Item = Option<PartialEncodedChunkPart>>,
        B: Iterator<Item = Option<ReceiptProof>>,
    {
        let maybe_known_parts: Option<Vec<_>> = parts_iter.collect();
        let parts = match maybe_known_parts {
            None => {
                debug!(target:"chunks", "Not responding, some parts are missing");
                return;
            }
            Some(known_parts) => known_parts,
        };

        let maybe_known_receipts: Option<Vec<_>> = receipts_iter.collect();
        let receipts = match maybe_known_receipts {
            None => {
                debug!(target:"chunks", "Not responding, some receipts are missing");
                return;
            }
            Some(known_receipts) => known_receipts,
        };

        let response = PartialEncodedChunkResponseMsg { chunk_hash, parts, receipts };

        self.network_adapter
            .do_send(NetworkRequests::PartialEncodedChunkResponse { route_back, response });
    }

    pub fn check_chunk_complete(
        chunk: &mut VersionedEncodedShardChunk,
        rs: &mut ReedSolomonWrapper,
    ) -> ChunkStatus {
        let data_parts = rs.data_shard_count();
        if chunk.content().num_fetched_parts() >= data_parts {
            if let Ok(_) = chunk.content_mut().reconstruct(rs) {
                let (merkle_root, merkle_paths) = chunk.content().get_merkle_hash_and_paths();
                if merkle_root == chunk.encoded_merkle_root() {
                    ChunkStatus::Complete(merkle_paths)
                } else {
                    ChunkStatus::Invalid
                }
            } else {
                ChunkStatus::Invalid
            }
        } else {
            ChunkStatus::Incomplete
        }
    }

    /// Add a part to current encoded chunk stored in memory. It's present only if One Part was present and signed correctly.
    fn validate_part(
        &mut self,
        merkle_root: MerkleHash,
        part: &PartialEncodedChunkPart,
        num_total_parts: usize,
    ) -> Result<(), Error> {
        if (part.part_ord as usize) < num_total_parts {
            if !verify_path(merkle_root, &part.merkle_proof, &part.part) {
                return Err(Error::InvalidMerkleProof);
            }

            Ok(())
        } else {
            Err(Error::InvalidChunkPartId)
        }
    }

    pub fn decode_and_persist_encoded_chunk_if_complete(
        &mut self,
        mut encoded_chunk: VersionedEncodedShardChunk,
        chain_store: &mut ChainStore,
        rs: &mut ReedSolomonWrapper,
    ) -> Result<bool, Error> {
        match ShardsManager::check_chunk_complete(&mut encoded_chunk, rs) {
            ChunkStatus::Complete(merkle_paths) => {
                self.decode_and_persist_encoded_chunk(encoded_chunk, chain_store, merkle_paths)?;
                Ok(true)
            }
            ChunkStatus::Incomplete => Ok(false),
            ChunkStatus::Invalid => {
                let chunk_hash = encoded_chunk.chunk_hash();
                self.encoded_chunks.remove(&chunk_hash);
                Err(Error::InvalidChunk)
            }
        }
    }

    /// Gets the header associated with the chunk hash from the `encoded_chunks` cache.
    /// An error is returned if the chunk is not present or the hash in the associated
    /// header does not match the given hash.
    pub fn get_partial_encoded_chunk_header(
        &self,
        chunk_hash: &ChunkHash,
    ) -> Result<VersionedShardChunkHeader, Error> {
        let header = self
            .encoded_chunks
            .get(chunk_hash)
            .map(|encoded_chunk| encoded_chunk.header.clone())
            .ok_or(Error::UnknownChunk)?;

        // Check the hashes match
        if header.chunk_hash() != *chunk_hash {
            byzantine_assert!(false);
            return Err(Error::InvalidChunkHeader);
        }

        Ok(header)
    }

    pub fn process_partial_encoded_chunk(
        &mut self,
        partial_encoded_chunk: PartialEncodedChunkV2,
        chain_store: &mut ChainStore,
        rs: &mut ReedSolomonWrapper,
        protocol_version: ProtocolVersion,
    ) -> Result<ProcessPartialEncodedChunkResult, Error> {
        // Check validity first

        if !partial_encoded_chunk.header.version_range().contains(protocol_version) {
            return Err(Error::InvalidChunkHeader);
        }
        let header = partial_encoded_chunk.header.clone();
        let chunk_hash = header.chunk_hash();

        // 1. Checking signature validity
        match self.runtime_adapter.verify_chunk_header_signature(&header) {
            Ok(false) => {
                byzantine_assert!(false);
                return Err(Error::InvalidChunkSignature);
            }
            Ok(true) => (),
            Err(chain_error) => {
                return match chain_error.kind() {
                    near_chain::ErrorKind::BlockMissing(_)
                    | near_chain::ErrorKind::DBNotFoundErr(_) => {
                        // We can't check if this chunk came from a valid chunk producer because
                        // we don't know `prev_block`, so return that we need a block.
                        Ok(ProcessPartialEncodedChunkResult::NeedBlock)
                    }
                    // Some other error kind happened during the signature check, we don't
                    // know how to handle it.
                    _ => Err(Error::ChainError(chain_error)),
                };
            }
        };

        // 2. Leave if we received known chunk
        if let Some(entry) = self.encoded_chunks.get(&chunk_hash) {
            let know_all_parts = partial_encoded_chunk
                .parts
                .iter()
                .all(|part_entry| entry.parts.contains_key(&part_entry.part_ord));

            if know_all_parts {
                let know_all_receipts = partial_encoded_chunk
                    .receipts
                    .iter()
                    .all(|receipt| entry.receipts.contains_key(&receipt.1.to_shard_id));

                if know_all_receipts {
                    return Ok(ProcessPartialEncodedChunkResult::Known);
                }
            }
        };

        // 3. Checking chunk height
        let chunk_requested = self.requested_partial_encoded_chunks.contains_key(&chunk_hash);
        if !chunk_requested {
            if !self.encoded_chunks.height_within_horizon(header.height_created()) {
                return Err(Error::ChainError(ErrorKind::InvalidChunkHeight.into()));
            }
            // We shouldn't process unrequested chunk if we have seen one with same (height_created + shard_id)
            if let Ok(hash) = chain_store
                .get_any_chunk_hash_by_height_shard(header.height_created(), header.shard_id())
            {
                if *hash != chunk_hash {
                    warn!(target: "client", "Rejecting unrequested chunk {:?}, height {}, shard_id {}, because of having {:?}", chunk_hash, header.height_created(), header.shard_id(), hash);
                    return Err(Error::DuplicateChunkHeight.into());
                }
                return Ok(ProcessPartialEncodedChunkResult::Known);
            }
        }

        // 4. Checking epoch_id validity
        let prev_block_hash = header.prev_block_hash();
        let epoch_id = match self.runtime_adapter.get_epoch_id_from_prev_block(&prev_block_hash) {
            Ok(epoch_id) => epoch_id,
            Err(_) => {
                // It may happen because PartialChunkEncodedMessage appeared before Block announcement.
                // We keep the chunk until Block is received.
                return Ok(ProcessPartialEncodedChunkResult::NeedBlock);
            }
        };

        // 5. Checking part_ords' validity
        let num_total_parts = self.runtime_adapter.num_total_parts();
        for part_info in partial_encoded_chunk.parts.iter() {
            // TODO: only validate parts we care about
            self.validate_part(header.encoded_merkle_root(), part_info, num_total_parts)?;
        }

        // 6. Checking receipts validity
        for proof in partial_encoded_chunk.receipts.iter() {
            let shard_id = proof.1.to_shard_id;
            if self.cares_about_shard_this_or_next_epoch(
                self.me.as_ref(),
                &prev_block_hash,
                shard_id,
                true,
            ) {
                let ReceiptProof(shard_receipts, receipt_proof) = proof;
                let receipt_hash =
                    hash(&ReceiptList(shard_id, shard_receipts).try_to_vec().unwrap());
                if !verify_path(
                    header.outgoing_receipts_root(),
                    &receipt_proof.proof,
                    &receipt_hash,
                ) {
                    byzantine_assert!(false);
                    return Err(Error::ChainError(ErrorKind::InvalidReceiptsProof.into()));
                }
            }
        }

        // Consider it valid
        // Store chunk hash into chunk_hash_per_height_shard collection
        let mut store_update = chain_store.store_update();
        store_update.save_chunk_hash(
            header.height_created(),
            header.shard_id(),
            chunk_hash.clone(),
        );
        store_update.commit()?;

        self.encoded_chunks.merge_in_partial_encoded_chunk(&partial_encoded_chunk);

        let entry = self.encoded_chunks.get(&chunk_hash).unwrap();

        let have_all_parts = self.has_all_parts(&prev_block_hash, entry)?;
        let have_all_receipts = self.has_all_receipts(&prev_block_hash, entry)?;

        let can_reconstruct = entry.parts.len() >= self.runtime_adapter.num_data_parts();

        let chunk_producer = self.runtime_adapter.get_chunk_producer(
            &epoch_id,
            header.height_created(),
            header.shard_id(),
        )?;

        // TODO(#3180): seals are disabled in single shard setting
        // self.seals_mgr.track_seals();

        if have_all_parts && self.seals_mgr.should_trust_chunk_producer(&chunk_producer) {
            self.encoded_chunks.insert_chunk_header(header.shard_id(), header.clone());
        }
        let entry = self.encoded_chunks.get(&chunk_hash).unwrap();

        // TODO(#3180): seals are disabled in single shard setting
        /*let seal = self.seals_mgr.get_seal(
            &chunk_hash,
            &prev_block_hash,
            header.inner.height_created,
            header.inner.shard_id,
        )?;
        let have_all_seal = seal.process(entry);*/

        if have_all_parts && have_all_receipts {
            let cares_about_shard = self.cares_about_shard_this_or_next_epoch(
                self.me.as_ref(),
                &prev_block_hash,
                header.shard_id(),
                true,
            );

            if let Err(_) = chain_store.get_partial_chunk(&chunk_hash) {
                let mut store_update = chain_store.store_update();
                self.persist_partial_chunk_for_data_availability(entry, &mut store_update);
                store_update.commit()?;
            }

            // If all the parts and receipts are received, and we don't care about the shard,
            //    no need to request anything else.
            // If we do care about the shard, we will remove the request once the full chunk is
            //    assembled.
            if !cares_about_shard {
                self.encoded_chunks.remove_from_cache_if_outside_horizon(&chunk_hash);
                self.requested_partial_encoded_chunks.remove(&chunk_hash);
                return Ok(ProcessPartialEncodedChunkResult::HaveAllPartsAndReceipts(
                    prev_block_hash,
                ));
            }
        }

        if can_reconstruct {
            let height = header.height_created();
            let mut encoded_chunk = VersionedEncodedShardChunk::from_header(
                header,
                self.runtime_adapter.num_total_parts(),
                protocol_version,
            );

            for (part_ord, part_entry) in entry.parts.iter() {
                encoded_chunk.content_mut().parts[*part_ord as usize] =
                    Some(part_entry.part.clone());
            }

            let successfully_decoded =
                self.decode_and_persist_encoded_chunk_if_complete(encoded_chunk, chain_store, rs)?;

            assert!(successfully_decoded);

            self.seals_mgr.approve_chunk(height, &chunk_hash);

            self.encoded_chunks.remove_from_cache_if_outside_horizon(&chunk_hash);
            self.requested_partial_encoded_chunks.remove(&chunk_hash);
            return Ok(ProcessPartialEncodedChunkResult::HaveAllPartsAndReceipts(prev_block_hash));
        }

        Ok(ProcessPartialEncodedChunkResult::NeedMorePartsOrReceipts(Box::new(header)))
    }

    fn need_receipt(&self, prev_block_hash: &CryptoHash, shard_id: ShardId) -> bool {
        self.cares_about_shard_this_or_next_epoch(
            self.me.as_ref(),
            &prev_block_hash,
            shard_id,
            true,
        )
    }

    fn need_part(&self, prev_block_hash: &CryptoHash, part_ord: u64) -> Result<bool, Error> {
        Ok(Some(self.runtime_adapter.get_part_owner(prev_block_hash, part_ord)?) == self.me)
    }

    fn has_all_receipts(
        &self,
        prev_block_hash: &CryptoHash,
        chunk_entry: &EncodedChunksCacheEntry,
    ) -> Result<bool, Error> {
        for shard_id in 0..self.runtime_adapter.num_shards() {
            let shard_id = shard_id as ShardId;
            if !chunk_entry.receipts.contains_key(&shard_id) {
                if self.need_receipt(&prev_block_hash, shard_id) {
                    return Ok(false);
                }
            }
        }
        Ok(true)
    }

    fn has_all_parts(
        &self,
        prev_block_hash: &CryptoHash,
        chunk_entry: &EncodedChunksCacheEntry,
    ) -> Result<bool, Error> {
        for part_ord in 0..self.runtime_adapter.num_total_parts() {
            let part_ord = part_ord as u64;
            if !chunk_entry.parts.contains_key(&part_ord) {
                if self.need_part(&prev_block_hash, part_ord)? {
                    return Ok(false);
                }
            }
        }
        Ok(true)
    }

    pub fn create_encoded_shard_chunk(
        &mut self,
        prev_block_hash: CryptoHash,
        prev_state_root: StateRoot,
        outcome_root: CryptoHash,
        height: u64,
        shard_id: ShardId,
        gas_used: Gas,
        gas_limit: Gas,
        balance_burnt: Balance,
        validator_proposals: Vec<ValidatorStake>,
        transactions: Vec<SignedTransaction>,
        outgoing_receipts: &Vec<Receipt>,
        outgoing_receipts_root: CryptoHash,
        tx_root: CryptoHash,
        signer: &dyn ValidatorSigner,
        rs: &mut ReedSolomonWrapper,
        protocol_version: ProtocolVersion,
    ) -> Result<(VersionedEncodedShardChunk, Vec<MerklePath>), Error> {
        VersionedEncodedShardChunk::new(
            prev_block_hash,
            prev_state_root,
            outcome_root,
            height,
            shard_id,
            rs,
            gas_used,
            gas_limit,
            balance_burnt,
            tx_root,
            validator_proposals,
            transactions,
            outgoing_receipts,
            outgoing_receipts_root,
            signer,
            protocol_version,
        )
        .map_err(|err| err.into())
    }

    pub fn persist_partial_chunk_for_data_availability(
        &self,
        chunk_entry: &EncodedChunksCacheEntry,
        store_update: &mut ChainStoreUpdate<'_>,
    ) {
        let cares_about_shard = self.cares_about_shard_this_or_next_epoch(
            self.me.as_ref(),
            &chunk_entry.header.prev_block_hash(),
            chunk_entry.header.shard_id(),
            true,
        );
        let prev_block_hash = chunk_entry.header.prev_block_hash();
        let parts = chunk_entry
            .parts
            .iter()
            .filter_map(|(part_ord, part_entry)| {
                if cares_about_shard || self.need_part(&prev_block_hash, *part_ord).unwrap_or(false)
                {
                    Some(part_entry.clone())
                } else if let Ok(need_part) = self.need_part(&prev_block_hash, *part_ord) {
                    if need_part {
                        Some(part_entry.clone())
                    } else {
                        None
                    }
                } else {
                    None
                }
            })
            .collect();
        let receipts = chunk_entry
            .receipts
            .iter()
            .filter_map(|(shard_id, receipt)| {
                if cares_about_shard || self.need_receipt(&prev_block_hash, *shard_id) {
                    Some(receipt.clone())
                } else if self.need_receipt(&prev_block_hash, *shard_id) {
                    Some(receipt.clone())
                } else {
                    None
                }
            })
            .collect();
        let partial_chunk = match chunk_entry.header.clone() {
            VersionedShardChunkHeader::V1(header) => {
                VersionedPartialEncodedChunk::V1(PartialEncodedChunk { header, parts, receipts })
            }
            header @ VersionedShardChunkHeader::V2(_) => {
                VersionedPartialEncodedChunk::V2(PartialEncodedChunkV2 { header, parts, receipts })
            }
        };

        store_update.save_partial_chunk(partial_chunk);
    }

    pub fn decode_and_persist_encoded_chunk(
        &mut self,
        encoded_chunk: VersionedEncodedShardChunk,
        chain_store: &mut ChainStore,
        merkle_paths: Vec<MerklePath>,
    ) -> Result<(), Error> {
        let chunk_hash = encoded_chunk.chunk_hash();

        let mut store_update = chain_store.store_update();
        if let Ok(shard_chunk) = encoded_chunk
            .decode_chunk(self.runtime_adapter.num_data_parts())
            .map_err(|err| Error::from(err))
            .and_then(|shard_chunk| {
                if !validate_chunk_proofs(&shard_chunk, &*self.runtime_adapter) {
                    return Err(Error::InvalidChunk);
                }
                Ok(shard_chunk)
            })
        {
            debug!(target: "chunks", "Reconstructed and decoded chunk {}, encoded length was {}, num txs: {}, I'm {:?}", chunk_hash.0, encoded_chunk.encoded_length(), shard_chunk.transactions().len(), self.me);

            self.create_and_persist_partial_chunk(
                &encoded_chunk,
                merkle_paths,
                shard_chunk.receipts().clone(),
                &mut store_update,
            );

            // Decoded a valid chunk, store it in the permanent store
            store_update.save_chunk(shard_chunk);
            store_update.commit()?;

            self.requested_partial_encoded_chunks.remove(&chunk_hash);

            return Ok(());
        } else {
            // Can't decode chunk or has invalid proofs, ignore it
            error!(target: "chunks", "Reconstructed, but failed to decoded chunk {}, I'm {:?}", chunk_hash.0, self.me);
            store_update.save_invalid_chunk(encoded_chunk);
            store_update.commit()?;
            self.encoded_chunks.remove(&chunk_hash);
            self.requested_partial_encoded_chunks.remove(&chunk_hash);
            return Err(Error::InvalidChunk);
        }
    }

    pub fn create_and_persist_partial_chunk(
        &mut self,
        encoded_chunk: &VersionedEncodedShardChunk,
        merkle_paths: Vec<MerklePath>,
        outgoing_receipts: Vec<Receipt>,
        store_update: &mut ChainStoreUpdate<'_>,
    ) {
        let header_inner = match encoded_chunk {
            VersionedEncodedShardChunk::V1(chunk) => &chunk.header.inner,
            VersionedEncodedShardChunk::V2(chunk) => match &chunk.header {
                VersionedShardChunkHeader::V1(header) => &header.inner,
                VersionedShardChunkHeader::V2(header) => &header.inner,
            },
        };
        let shard_id = header_inner.shard_id;
        let outgoing_receipts_hashes =
            self.runtime_adapter.build_receipts_hashes(&outgoing_receipts);
        let (outgoing_receipts_root, outgoing_receipts_proofs) =
            merklize(&outgoing_receipts_hashes);
        assert_eq!(header_inner.outgoing_receipts_root, outgoing_receipts_root);

        // Save this chunk into encoded_chunks & process encoded chunk to add to the store.
        let mut receipts_by_shard = self.group_receipts_by_shard(outgoing_receipts);
        let receipts = outgoing_receipts_proofs
            .into_iter()
            .enumerate()
            .map(|(to_shard_id, proof)| {
                let to_shard_id = to_shard_id as u64;
                let receipts = receipts_by_shard.remove(&to_shard_id).unwrap_or_else(Vec::new);
                let shard_proof = ShardProof { from_shard_id: shard_id, to_shard_id, proof };
                (to_shard_id, ReceiptProof(receipts, shard_proof))
            })
            .collect();
        let header = match encoded_chunk {
            VersionedEncodedShardChunk::V1(chunk) => {
                VersionedShardChunkHeader::V1(chunk.header.clone())
            }
            VersionedEncodedShardChunk::V2(chunk) => chunk.header.clone(),
        };
        let cache_entry = EncodedChunksCacheEntry {
            header,
            parts: encoded_chunk
                .content()
                .parts
                .clone()
                .into_iter()
                .zip(merkle_paths)
                .enumerate()
                .map(|(part_ord, (part, merkle_proof))| {
                    let part_ord = part_ord as u64;
                    let part = part.unwrap();
                    (part_ord, PartialEncodedChunkPart { part_ord, part, merkle_proof })
                })
                .collect(),
            receipts,
        };

        // Save the partial chunk for data availability
        self.persist_partial_chunk_for_data_availability(&cache_entry, store_update);

        // Save this chunk into encoded_chunks.
        self.encoded_chunks.insert(cache_entry.header.chunk_hash(), cache_entry);
    }

    pub fn distribute_encoded_chunk(
        &mut self,
        encoded_chunk: VersionedEncodedShardChunk,
        merkle_paths: Vec<MerklePath>,
        outgoing_receipts: Vec<Receipt>,
        chain_store: &mut ChainStore,
    ) -> Result<(), Error> {
        // TODO: if the number of validators exceeds the number of parts, this logic must be changed
        let chunk_header = encoded_chunk.cloned_versioned_header();
        let prev_block_hash = chunk_header.prev_block_hash();
        let shard_id = chunk_header.shard_id();
        let outgoing_receipts_hashes =
            self.runtime_adapter.build_receipts_hashes(&outgoing_receipts);
        let (outgoing_receipts_root, outgoing_receipts_proofs) =
            merklize(&outgoing_receipts_hashes);
        assert_eq!(chunk_header.outgoing_receipts_root(), outgoing_receipts_root);

        let mut block_producer_mapping = HashMap::new();

        for part_ord in 0..self.runtime_adapter.num_total_parts() {
            let part_ord = part_ord as u64;
            let to_whom = self.runtime_adapter.get_part_owner(&prev_block_hash, part_ord).unwrap();

            let entry = block_producer_mapping.entry(to_whom).or_insert_with(Vec::new);
            entry.push(part_ord);
        }

        let mut receipts_by_shard = self.group_receipts_by_shard(outgoing_receipts);
        let receipt_proofs: Vec<_> = outgoing_receipts_proofs
            .into_iter()
            .enumerate()
            .map(|(proof_shard_id, proof)| {
                let proof_shard_id = proof_shard_id as u64;
                let receipts = receipts_by_shard.remove(&proof_shard_id).unwrap_or_else(Vec::new);
                let shard_proof =
                    ShardProof { from_shard_id: shard_id, to_shard_id: proof_shard_id, proof };
                Arc::new(ReceiptProof(receipts, shard_proof))
            })
            .collect();

        for (to_whom, part_ords) in block_producer_mapping {
            let part_receipt_proofs = receipt_proofs
                .iter()
                .filter(|proof| {
                    let proof_shard_id = proof.1.to_shard_id;
                    self.cares_about_shard_this_or_next_epoch(
                        Some(&to_whom),
                        &prev_block_hash,
                        proof_shard_id,
                        false,
                    )
                })
                .cloned()
                .collect();

            let partial_encoded_chunk = encoded_chunk
                .create_partial_encoded_chunk_with_arc_receipts(
                    part_ords,
                    part_receipt_proofs,
                    &merkle_paths,
                );

            if Some(&to_whom) != self.me.as_ref() {
                self.network_adapter.do_send(NetworkRequests::PartialEncodedChunkMessage {
                    account_id: to_whom.clone(),
                    partial_encoded_chunk,
                });
            }
        }

        // Add it to the set of chunks to be included in the next block
        self.encoded_chunks.insert_chunk_header(shard_id, chunk_header);

        // Store the chunk in the permanent storage
        self.decode_and_persist_encoded_chunk(encoded_chunk, chain_store, merkle_paths)?;

        Ok(())
    }
}

#[cfg(test)]
mod test {
    use crate::test_utils::SealsManagerTestFixture;
    use crate::{
        ChunkRequestInfo, Seal, SealsManager, ShardsManager, CHUNK_REQUEST_RETRY_MS,
        NUM_PARTS_REQUESTED_IN_SEAL,
    };
    use near_chain::test_utils::KeyValueRuntime;
    use near_network::test_utils::MockNetworkAdapter;
    use near_primitives::hash::{hash, CryptoHash};
    use near_primitives::sharding::ChunkHash;
    use near_store::test_utils::create_test_store;
    use std::sync::Arc;
    use std::time::{Duration, Instant};

<<<<<<< HEAD
    use near_primitives::version::PROTOCOL_VERSION;
=======
    use near_network::NetworkRequests;
    use near_primitives::block::Tip;
    use near_primitives::types::EpochId;
>>>>>>> 735e6238
    #[cfg(feature = "expensive_tests")]
    use {
        crate::ACCEPTING_SEAL_PERIOD_MS, near_chain::ChainStore, near_chain::RuntimeAdapter,
        near_crypto::KeyType, near_logger_utils::init_test_logger,
        near_primitives::merkle::merklize, near_primitives::sharding::ReedSolomonWrapper,
        near_primitives::validator_signer::InMemoryValidatorSigner,
    };

    /// should not request partial encoded chunk from self
    #[test]
    fn test_request_partial_encoded_chunk_from_self() {
        let runtime_adapter = Arc::new(KeyValueRuntime::new(create_test_store()));
        let network_adapter = Arc::new(MockNetworkAdapter::default());
        let mut shards_manager =
            ShardsManager::new(Some("test".to_string()), runtime_adapter, network_adapter.clone());
        shards_manager.requested_partial_encoded_chunks.insert(
            ChunkHash(hash(&[1])),
            ChunkRequestInfo {
                height: 0,
                parent_hash: Default::default(),
                shard_id: 0,
                added: Instant::now(),
                last_requested: Instant::now(),
            },
        );
        std::thread::sleep(Duration::from_millis(2 * CHUNK_REQUEST_RETRY_MS));
        shards_manager.resend_chunk_requests(&Tip {
            height: 0,
            last_block_hash: CryptoHash::default(),
            prev_block_hash: CryptoHash::default(),
            epoch_id: EpochId::default(),
            next_epoch_id: EpochId::default(),
        });

        // For the chunks that would otherwise be requested from self we expect a request to be
        // sent to any peer tracking shard
        if let NetworkRequests::PartialEncodedChunkRequest { target, .. } =
            network_adapter.requests.read().unwrap()[0].clone()
        {
            assert!(target.account_id == None);
        } else {
            println!("{:?}", network_adapter.requests.read().unwrap());
            assert!(false);
        };
    }

    #[cfg(feature = "expensive_tests")]
    #[test]
    fn test_seal_removal() {
        init_test_logger();
        let runtime_adapter = Arc::new(KeyValueRuntime::new_with_validators(
            create_test_store(),
            vec![vec![
                "test".to_string(),
                "test1".to_string(),
                "test2".to_string(),
                "test3".to_string(),
            ]],
            1,
            1,
            5,
        ));
        let network_adapter = Arc::new(MockNetworkAdapter::default());
        let mut chain_store = ChainStore::new(create_test_store(), 0);
        let mut shards_manager = ShardsManager::new(
            Some("test".to_string()),
            runtime_adapter.clone(),
            network_adapter.clone(),
        );
        let signer = InMemoryValidatorSigner::from_seed("test", KeyType::ED25519, "test");
        let mut rs = ReedSolomonWrapper::new(4, 10);
        let (encoded_chunk, proof) = shards_manager
            .create_encoded_shard_chunk(
                CryptoHash::default(),
                CryptoHash::default(),
                CryptoHash::default(),
                1,
                0,
                0,
                0,
                0,
                vec![],
                vec![],
                &vec![],
                merklize(&runtime_adapter.build_receipts_hashes(&vec![])).0,
                CryptoHash::default(),
                &signer,
                &mut rs,
                PROTOCOL_VERSION,
            )
            .unwrap();
        let header = encoded_chunk.cloned_versioned_header();
        shards_manager.requested_partial_encoded_chunks.insert(
            header.chunk_hash(),
            ChunkRequestInfo {
                height: header.height_created(),
                parent_hash: header.prev_block_hash(),
                shard_id: header.shard_id(),
                last_requested: Instant::now(),
                added: Instant::now(),
            },
        );
        shards_manager
            .request_partial_encoded_chunk(
                header.height_created(),
                &header.prev_block_hash(),
                header.shard_id(),
                &header.chunk_hash(),
                false,
                false,
                false,
            )
            .unwrap();
        let partial_encoded_chunk1 =
            encoded_chunk.create_partial_encoded_chunk(vec![0, 1], vec![], &proof);
        let partial_encoded_chunk2 =
            encoded_chunk.create_partial_encoded_chunk(vec![2, 3, 4], vec![], &proof);
        std::thread::sleep(Duration::from_millis(ACCEPTING_SEAL_PERIOD_MS as u64 + 100));
        for partial_encoded_chunk in vec![partial_encoded_chunk1, partial_encoded_chunk2] {
            shards_manager
                .process_partial_encoded_chunk(
                    partial_encoded_chunk.into(),
                    &mut chain_store,
                    &mut rs,
                    PROTOCOL_VERSION,
                )
                .unwrap();
        }
    }

    #[test]
    fn test_get_seal() {
        let fixture = SealsManagerTestFixture::default();
        let mut seals_manager = fixture.create_seals_manager();

        let seal_assert = |seals_manager: &mut SealsManager| {
            let seal = seals_manager
                .get_seal(
                    &fixture.mock_chunk_hash,
                    &fixture.mock_parent_hash,
                    fixture.mock_height,
                    fixture.mock_shard_id,
                )
                .unwrap();
            let demur = match seal {
                Seal::Active(demur) => demur,
                Seal::Past => panic!("Expected ActiveSealDemur"),
            };
            assert_eq!(demur.part_ords.len(), NUM_PARTS_REQUESTED_IN_SEAL);
            assert_eq!(demur.height, fixture.mock_height);
            assert_eq!(demur.chunk_producer, fixture.mock_chunk_producer);
        };

        // SealsManger::get_seal should:

        // 1. return a new seal when one does not exist
        assert!(seals_manager.active_demurs.is_empty());
        seal_assert(&mut seals_manager);
        assert_eq!(seals_manager.active_demurs.len(), 1);

        // 2. return the same seal when it is already created
        seal_assert(&mut seals_manager);
        assert_eq!(seals_manager.active_demurs.len(), 1);
    }

    #[test]
    fn test_approve_chunk() {
        let fixture = SealsManagerTestFixture::default();
        let mut seals_manager = fixture.create_seals_manager();

        // SealsManager::approve_chunk should indicate all parts were retrieved and
        // move the seal into the past seals map.
        fixture.create_seal(&mut seals_manager);
        seals_manager.approve_chunk(fixture.mock_height, &fixture.mock_chunk_hash);
        assert!(seals_manager.active_demurs.is_empty());
        assert!(seals_manager.should_trust_chunk_producer(&fixture.mock_chunk_producer));
        assert!(seals_manager
            .past_seals
            .get(&fixture.mock_height)
            .unwrap()
            .contains(&fixture.mock_chunk_hash));
    }

    // TODO(#3180): seals are disabled in single shard setting
    /*#[test]
    fn test_track_seals() {
        let fixture = SealsManagerTestFixture::default();
        let mut seals_manager = fixture.create_seals_manager();

        // create a seal with old timestamp
        fixture.create_expired_seal(
            &mut seals_manager,
            &fixture.mock_chunk_hash,
            &fixture.mock_parent_hash,
            fixture.mock_height,
        );

        // SealsManager::track_seals should:

        // 1. mark the chunk producer as faulty if the parts were not retrieved and
        //    move the seal into the past seals map
        seals_manager.track_seals();
        assert!(!seals_manager.should_trust_chunk_producer(&fixture.mock_chunk_producer));
        assert!(seals_manager.active_demurs.is_empty());
        assert!(seals_manager
            .past_seals
            .get(&fixture.mock_height)
            .unwrap()
            .contains(&fixture.mock_chunk_hash));

        // 2. remove seals older than the USED_SEAL_HEIGHT_HORIZON
        fixture.create_expired_seal(
            &mut seals_manager,
            &fixture.mock_distant_chunk_hash,
            &fixture.mock_distant_block_hash,
            fixture.mock_height + PAST_SEAL_HEIGHT_HORIZON + 1,
        );
        seals_manager.track_seals();
        assert!(seals_manager.active_demurs.is_empty());
        assert!(seals_manager.past_seals.get(&fixture.mock_height).is_none());
    }*/
}<|MERGE_RESOLUTION|>--- conflicted
+++ resolved
@@ -35,14 +35,11 @@
 };
 use near_primitives::unwrap_or_return;
 use near_primitives::validator_signer::ValidatorSigner;
+use near_primitives::version::ProtocolVersion;
 
 use crate::chunk_cache::{EncodedChunksCache, EncodedChunksCacheEntry};
 pub use crate::types::Error;
-<<<<<<< HEAD
-use near_primitives::version::ProtocolVersion;
-=======
 use rand::Rng;
->>>>>>> 735e6238
 
 mod chunk_cache;
 pub mod test_utils;
@@ -1535,17 +1532,14 @@
     use near_network::test_utils::MockNetworkAdapter;
     use near_primitives::hash::{hash, CryptoHash};
     use near_primitives::sharding::ChunkHash;
+    use near_primitives::version::PROTOCOL_VERSION;
     use near_store::test_utils::create_test_store;
     use std::sync::Arc;
     use std::time::{Duration, Instant};
 
-<<<<<<< HEAD
-    use near_primitives::version::PROTOCOL_VERSION;
-=======
     use near_network::NetworkRequests;
     use near_primitives::block::Tip;
     use near_primitives::types::EpochId;
->>>>>>> 735e6238
     #[cfg(feature = "expensive_tests")]
     use {
         crate::ACCEPTING_SEAL_PERIOD_MS, near_chain::ChainStore, near_chain::RuntimeAdapter,
