--- conflicted
+++ resolved
@@ -48,21 +48,18 @@
     /// Invalid state payload on state sync.
     #[fail(display = "Invalid State Payload")]
     InvalidStatePayload(String),
-<<<<<<< HEAD
     /// Incorrect number of chunk headers
     #[fail(display = "Incorrect Number of Chunk Headers")]
     IncorrectNumberOfChunkHeaders,
     /// One of the chunks is invalid
     #[fail(display = "Incorrect Chunk")]
     InvalidChunk,
-=======
     /// Invalid epoch hash
     #[fail(display = "Invalid Epoch Hash")]
     InvalidEpochHash,
     /// Invalid Signature
     #[fail(display = "Invalid Signature")]
     InvalidSignature,
->>>>>>> 8cc3c34d
     /// IO Error.
     #[fail(display = "IO Error: {}", _0)]
     IOErr(String),
@@ -120,12 +117,9 @@
             | ErrorKind::InvalidChunk
             | ErrorKind::InvalidStateRoot
             | ErrorKind::InvalidStatePayload(_)
-<<<<<<< HEAD
-            | ErrorKind::IncorrectNumberOfChunkHeaders => true,
-=======
+            | ErrorKind::IncorrectNumberOfChunkHeaders
             | ErrorKind::InvalidEpochHash
             | ErrorKind::InvalidSignature => true,
->>>>>>> 8cc3c34d
         }
     }
 
